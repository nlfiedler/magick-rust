/*
 * Copyright 2024 5ohue
 *
 * Licensed under the Apache License, Version 2.0 (the "License");
 * you may not use this file except in compliance with the License.
 * You may obtain a copy of the License at
 *
 *     http://www.apache.org/licenses/LICENSE-2.0
 *
 * Unless required by applicable law or agreed to in writing, software
 * distributed under the License is distributed on an "AS IS" BASIS,
 * WITHOUT WARRANTIES OR CONDITIONS OF ANY KIND, either express or implied.
 * See the License for the specific language governing permissions and
 * limitations under the License.
 */
use std::ffi::CString;
use std::ops::Deref;
use crate::bindings;
use crate::{MagickError, Result};

/// Builder, that creates instances of [KernelInfo](self::KernelInfo)
///
/// # Examples
///
/// Here is an example of how you can use this struct to create a kernel to convolve an image:
///
/// ```
/// use magick_rust::{MagickWand, PixelWand, KernelBuilder};
///
/// fn main() -> Result<(), magick_rust::MagickError> {
///     let mut wand1 = MagickWand::new();
///     wand1.new_image(4, 4, &PixelWand::new())?; // Replace with `read_image` to open your image file
///     let wand2 = wand1.clone();
///
///     let kernel_info = KernelBuilder::default()
///         .set_size((3, 3))
///         .set_center((1, 1)) // Not really needed here - the center is in the middle of kernel
///                             // by default
///         .set_values(&[0.111, 0.111, 0.111,
///                       0.111, 0.111, 0.111,
///                       0.111, 0.111, 0.111])
///         .build()?;
///
///     wand1.convolve_image(&kernel_info)?;
///
///     Ok(())
/// }
/// ```
///
/// Here is an example of how you can use this struct to create builtin kernel to gaussian blur an
/// image (not the best way to do it, just an example):
///
/// ```
/// use magick_rust::{MagickWand, PixelWand, KernelBuilder, KernelInfoType, GeometryInfo};
///
/// fn main() -> Result<(), magick_rust::MagickError> {
///     let mut wand1 = MagickWand::new();
///     wand1.new_image(4, 4, &PixelWand::new())?; // Replace with `read_image` to open your image file
///     let wand2 = wand1.clone();
///
///     let mut geom_info = GeometryInfo::new();
///     geom_info.set_sigma(15.0);
///     let kernel_info = KernelBuilder::default()
///         .set_info_type(KernelInfoType::Gaussian)
///         .set_geom_info(geom_info)
///         .build_builtin()?;
///
///     wand1.convolve_image(&kernel_info)?;
///
///     Ok(())
/// }
/// ```
#[derive(Debug, Clone, Default)]
pub struct KernelBuilder {
    size: Option<(usize, usize)>,
    center: Option<(usize, usize)>,
    values: Option<Vec<f64>>,

    info_type: Option<crate::KernelInfoType>,
    geom_info: Option<crate::GeometryInfo>,
}

impl KernelBuilder {
    /// Used for user defined kernels
    pub fn set_size(mut self, size: (usize, usize)) -> KernelBuilder {
        self.size = Some(size);
        self
    }

    /// Used for user defined kernels
    pub fn set_center(mut self, center: (usize, usize)) -> KernelBuilder {
        self.center = Some(center);
        self
    }

    /// Used for user defined kernels
    pub fn set_values(mut self, values: &[f64]) -> KernelBuilder {
        self.values = Some(values.into());
        self
    }

    pub fn build(&self) -> Result<KernelInfo> {
        let size = self
            .size
            .ok_or(MagickError("no kernel size given".to_string()))?;
        let values = self
            .values
            .as_ref()
            .ok_or(MagickError("no kernel values given".to_string()))?;

        if values.len() != size.0 * size.1 {
            return Err(MagickError(
                "kernel size doesn't match kernel values size".to_string(),
            ));
        }

        // Create kernel string
        let mut kernel_string = if let Some(center) = self.center {
            format!("{}x{}+{}+{}:", size.0, size.1, center.0, center.1)
        } else {
            format!("{}x{}:", size.0, size.1,)
        };

        // Add values
        values.iter().for_each(|x| {
            kernel_string.push_str(&format!("{x},"));
        });

        // Remove trailing ","
        kernel_string.pop();

        // Create null terminated string
        let c_kernel_string = CString::new(kernel_string).expect("CString::new() has failed");

        // Create kernel info
        let kernel_info =
            unsafe { bindings::AcquireKernelInfo(c_kernel_string.as_ptr(), std::ptr::null_mut()) };

        if kernel_info.is_null() {
            return Err(MagickError("failed to acquire kernel info".to_string()));
        }

        Ok(KernelInfo::new(kernel_info))
    }

    /// Used for builtin kernels
    pub fn set_info_type(mut self, info_type: crate::KernelInfoType) -> KernelBuilder {
        self.info_type = Some(info_type);
        self
    }

    /// Used for builtin kernels
    pub fn set_geom_info(mut self, geom_info: crate::GeometryInfo) -> KernelBuilder {
        self.geom_info = Some(geom_info);
        self
    }

    pub fn build_builtin(&self) -> Result<KernelInfo> {
        let info_type = self
            .info_type
            .ok_or(MagickError("no info type given".to_string()))?;
        let geom_info = self
            .geom_info
            .ok_or(MagickError("no geometry info given".to_string()))?;

        // Create kernel info
        let kernel_info = unsafe {
<<<<<<< HEAD
            bindings::AcquireKernelBuiltIn(info_type, *geom_info, std::ptr::null_mut())
=======
            bindings::AcquireKernelBuiltIn(info_type.into(), geom_info.inner(), std::ptr::null_mut())
>>>>>>> b9f26e67
        };

        if kernel_info.is_null() {
            return Err(MagickError(
                "failed to acquire builtin kernel info".to_string(),
            ));
        }

        Ok(KernelInfo::new(kernel_info))
    }
}

pub struct KernelInfo {
    kernel_info: *mut bindings::KernelInfo,
}

impl KernelInfo {
    fn new(kernel_info: *mut bindings::KernelInfo) -> KernelInfo {
        KernelInfo { kernel_info }
    }

    /// The values within the kernel is scaled directly using given scaling factor without change.
    pub fn scale(&mut self, factor: f64) {
        unsafe { bindings::ScaleKernelInfo(self.kernel_info, factor, bindings::GeometryFlags::NoValue) }
    }

    /// Kernel normalization is designed to ensure that any use of the kernel scaling factor with
    /// 'Convolve' or 'Correlate' morphology methods will fall into -1.0 to +1.0 range. Note that
    /// for non-HDRI versions of IM this may cause images to have any negative results clipped,
    /// unless some 'bias' is used.
    ///
    /// More specifically. Kernels which only contain positive values (such as a 'Gaussian' kernel)
    /// will be scaled so that those values sum to +1.0, ensuring a 0.0 to +1.0 output range for
    /// non-HDRI images.
    ///
    /// For Kernels that contain some negative values, (such as 'Sharpen' kernels) the kernel will
    /// be scaled by the absolute of the sum of kernel values, so that it will generally fall
    /// within the +/- 1.0 range.
    ///
    /// For kernels whose values sum to zero, (such as 'Laplacian' kernels) kernel will be scaled
    /// by just the sum of the positive values, so that its output range will again fall into the
    /// +/- 1.0 range.
    pub fn normalize(&mut self) {
        unsafe {
            bindings::ScaleKernelInfo(
                self.kernel_info,
                1.0,
                bindings::GeometryFlags::NormalizeValue,
            )
        }
    }

    /// For special kernels designed for locating shapes using 'Correlate', (often only containing
    /// +1 and -1 values, representing foreground/background matching) a special normalization
    /// method is provided to scale the positive values separately to those of the negative values,
    /// so the kernel will be forced to become a zero-sum kernel better suited to such searches.
    pub fn correlate_normalize(&mut self) {
        unsafe {
            bindings::ScaleKernelInfo(
                self.kernel_info,
                1.0,
                bindings::GeometryFlags::CorrelateNormalizeValue,
            )
        }
    }

    /// Adds a given amount of the 'Unity' Convolution Kernel to the given pre-scaled and
    /// normalized Kernel. This in effect adds that amount of the original image into the resulting
    /// convolution kernel. This value is usually provided by the user as a percentage value in the
    /// 'convolve:scale' setting.
    ///
    /// The resulting effect is to convert the defined kernels into blended soft-blurs, unsharp
    /// kernels or into sharpening kernels.
    pub fn unity_add(&mut self, scale: f64) {
        unsafe { bindings::UnityAddKernelInfo(self.kernel_info, scale) }
    }

    pub unsafe fn get_ptr(&self) -> *mut bindings::KernelInfo {
        self.kernel_info
    }
}

impl Drop for KernelInfo {
    fn drop(&mut self) {
        unsafe { bindings::DestroyKernelInfo(self.kernel_info) };
    }
}

impl Clone for KernelInfo {
    fn clone(&self) -> Self {
        let kernel_info = unsafe { bindings::CloneKernelInfo(self.kernel_info) };

        if kernel_info.is_null() {
            panic!("failed to clone kernel info");
        }

        KernelInfo::new(kernel_info)
    }
}

impl std::fmt::Debug for KernelInfo {
    fn fmt(&self, f: &mut std::fmt::Formatter<'_>) -> std::fmt::Result {
        unsafe { write!(f, "{:?}", *self.kernel_info) }
    }
}<|MERGE_RESOLUTION|>--- conflicted
+++ resolved
@@ -165,11 +165,7 @@
 
         // Create kernel info
         let kernel_info = unsafe {
-<<<<<<< HEAD
-            bindings::AcquireKernelBuiltIn(info_type, *geom_info, std::ptr::null_mut())
-=======
             bindings::AcquireKernelBuiltIn(info_type.into(), geom_info.inner(), std::ptr::null_mut())
->>>>>>> b9f26e67
         };
 
         if kernel_info.is_null() {
